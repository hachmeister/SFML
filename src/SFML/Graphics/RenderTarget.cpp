--- conflicted
+++ resolved
@@ -1,542 +1,500 @@
-////////////////////////////////////////////////////////////
-//
-// SFML - Simple and Fast Multimedia Library
-// Copyright (C) 2007-2014 Laurent Gomila (laurent.gom@gmail.com)
-//
-// This software is provided 'as-is', without any express or implied warranty.
-// In no event will the authors be held liable for any damages arising from the use of this software.
-//
-// Permission is granted to anyone to use this software for any purpose,
-// including commercial applications, and to alter it and redistribute it freely,
-// subject to the following restrictions:
-//
-// 1. The origin of this software must not be misrepresented;
-//    you must not claim that you wrote the original software.
-//    If you use this software in a product, an acknowledgment
-//    in the product documentation would be appreciated but is not required.
-//
-// 2. Altered source versions must be plainly marked as such,
-//    and must not be misrepresented as being the original software.
-//
-// 3. This notice may not be removed or altered from any source distribution.
-//
-////////////////////////////////////////////////////////////
-
-////////////////////////////////////////////////////////////
-// Headers
-////////////////////////////////////////////////////////////
-#include <SFML/Graphics/RenderTarget.hpp>
-#include <SFML/Graphics/Drawable.hpp>
-#include <SFML/Graphics/Shader.hpp>
-#include <SFML/Graphics/Texture.hpp>
-#include <SFML/Graphics/VertexArray.hpp>
-#include <SFML/Graphics/GLCheck.hpp>
-#include <SFML/System/Err.hpp>
-#include <iostream>
-
-
-namespace
-{
-    // Convert an sf::BlendMode::Factor constant to the corresponding OpenGL constant.
-    sf::Uint32 factorToGlConstant(sf::BlendMode::Factor blendFactor)
-    {
-        switch (blendFactor)
-        {
-            default:
-            case sf::BlendMode::Zero:             return GL_ZERO;
-            case sf::BlendMode::One:              return GL_ONE;
-            case sf::BlendMode::SrcColor:         return GL_SRC_COLOR;
-            case sf::BlendMode::OneMinusSrcColor: return GL_ONE_MINUS_SRC_COLOR;
-            case sf::BlendMode::DstColor:         return GL_DST_COLOR;
-            case sf::BlendMode::OneMinusDstColor: return GL_ONE_MINUS_DST_COLOR;
-            case sf::BlendMode::SrcAlpha:         return GL_SRC_ALPHA;
-            case sf::BlendMode::OneMinusSrcAlpha: return GL_ONE_MINUS_SRC_ALPHA;
-            case sf::BlendMode::DstAlpha:         return GL_DST_ALPHA;
-            case sf::BlendMode::OneMinusDstAlpha: return GL_ONE_MINUS_DST_ALPHA;
-        }
-    }
-
-
-    // Convert an sf::BlendMode::BlendEquation constant to the corresponding OpenGL constant.
-    sf::Uint32 equationToGlConstant(sf::BlendMode::Equation blendEquation)
-    {
-        switch (blendEquation)
-        {
-            default:
-            case sf::BlendMode::Add:             return GL_FUNC_ADD;
-            case sf::BlendMode::Subtract:        return GL_FUNC_SUBTRACT;
-        }
-    }
-}
-
-
-namespace sf
-{
-////////////////////////////////////////////////////////////
-RenderTarget::RenderTarget() :
-m_defaultView(),
-m_view       (),
-m_cache      ()
-{
-    m_cache.glStatesSet = false;
-}
-
-
-////////////////////////////////////////////////////////////
-RenderTarget::~RenderTarget()
-{
-}
-
-
-////////////////////////////////////////////////////////////
-void RenderTarget::clear(const Color& color)
-{
-    if (activate(true))
-    {
-        glCheck(glClearColor(color.r / 255.f, color.g / 255.f, color.b / 255.f, color.a / 255.f));
-        glCheck(glClear(GL_COLOR_BUFFER_BIT));
-    }
-}
-
-
-////////////////////////////////////////////////////////////
-void RenderTarget::setView(const View& view)
-{
-    m_view = view;
-    m_cache.viewChanged = true;
-}
-
-
-////////////////////////////////////////////////////////////
-const View& RenderTarget::getView() const
-{
-    return m_view;
-}
-
-
-////////////////////////////////////////////////////////////
-const View& RenderTarget::getDefaultView() const
-{
-    return m_defaultView;
-}
-
-
-////////////////////////////////////////////////////////////
-IntRect RenderTarget::getViewport(const View& view) const
-{
-    float width  = static_cast<float>(getSize().x);
-    float height = static_cast<float>(getSize().y);
-    const FloatRect& viewport = view.getViewport();
-
-    return IntRect(static_cast<int>(0.5f + width  * viewport.left),
-                   static_cast<int>(0.5f + height * viewport.top),
-                   static_cast<int>(width  * viewport.width),
-                   static_cast<int>(height * viewport.height));
-}
-
-
-////////////////////////////////////////////////////////////
-Vector2f RenderTarget::mapPixelToCoords(const Vector2i& point) const
-{
-    return mapPixelToCoords(point, getView());
-}
-
-
-////////////////////////////////////////////////////////////
-Vector2f RenderTarget::mapPixelToCoords(const Vector2i& point, const View& view) const
-{
-    // First, convert from viewport coordinates to homogeneous coordinates
-    Vector2f normalized;
-    IntRect viewport = getViewport(view);
-    normalized.x = -1.f + 2.f * (point.x - viewport.left) / viewport.width;
-    normalized.y =  1.f - 2.f * (point.y - viewport.top)  / viewport.height;
-
-    // Then transform by the inverse of the view matrix
-    return view.getInverseTransform().transformPoint(normalized);
-}
-
-
-////////////////////////////////////////////////////////////
-Vector2i RenderTarget::mapCoordsToPixel(const Vector2f& point) const
-{
-    return mapCoordsToPixel(point, getView());
-}
-
-
-////////////////////////////////////////////////////////////
-Vector2i RenderTarget::mapCoordsToPixel(const Vector2f& point, const View& view) const
-{
-    // First, transform the point by the view matrix
-    Vector2f normalized = view.getTransform().transformPoint(point);
-
-    // Then convert to viewport coordinates
-    Vector2i pixel;
-    IntRect viewport = getViewport(view);
-    pixel.x = static_cast<int>(( normalized.x + 1.f) / 2.f * viewport.width  + viewport.left);
-    pixel.y = static_cast<int>((-normalized.y + 1.f) / 2.f * viewport.height + viewport.top);
-
-    return pixel;
-}
-
-
-////////////////////////////////////////////////////////////
-void RenderTarget::draw(const Drawable& drawable, const RenderStates& states)
-{
-    drawable.draw(*this, states);
-}
-
-
-////////////////////////////////////////////////////////////
-void RenderTarget::draw(const Vertex* vertices, unsigned int vertexCount,
-                        PrimitiveType type, const RenderStates& states)
-{
-    // Nothing to draw?
-    if (!vertices || (vertexCount == 0))
-        return;
-
-    // GL_QUADS is unavailable on OpenGL ES
-    #ifdef SFML_OPENGL_ES
-        if (type == Quads)
-        {
-            err() << "sf::Quads primitive type is not supported on OpenGL ES platforms, drawing skipped" << std::endl;
-            return;
-        }
-        #define GL_QUADS 0
-    #endif
-
-    if (activate(true))
-    {
-        // First set the persistent OpenGL states if it's the very first call
-        if (!m_cache.glStatesSet)
-            resetGLStates();
-
-        // Check if the vertex count is low enough so that we can pre-transform them
-        bool useVertexCache = (vertexCount <= StatesCache::VertexCacheSize);
-        if (useVertexCache)
-        {
-            // Pre-transform the vertices and store them into the vertex cache
-            for (unsigned int i = 0; i < vertexCount; ++i)
-            {
-                Vertex& vertex = m_cache.vertexCache[i];
-                vertex.position = states.transform * vertices[i].position;
-                vertex.color = vertices[i].color;
-                vertex.texCoords = vertices[i].texCoords;
-            }
-
-            // Since vertices are transformed, we must use an identity transform to render them
-            if (!m_cache.useVertexCache)
-                applyTransform(Transform::Identity);
-        }
-        else
-        {
-            applyTransform(states.transform);
-        }
-
-        // Apply the view
-        if (m_cache.viewChanged)
-            applyCurrentView();
-
-        // Apply the blend mode
-        if (states.blendMode != m_cache.lastBlendMode)
-            applyBlendMode(states.blendMode);
-
-        // Apply the texture
-        Uint64 textureId = states.texture ? states.texture->m_cacheId : 0;
-        if (textureId != m_cache.lastTextureId)
-            applyTexture(states.texture);
-
-        // Apply the shader
-        if (states.shader)
-            applyShader(states.shader);
-
-        // If we pre-transform the vertices, we must use our internal vertex cache
-        if (useVertexCache)
-        {
-            // ... and if we already used it previously, we don't need to set the pointers again
-            if (!m_cache.useVertexCache)
-                vertices = m_cache.vertexCache;
-            else
-                vertices = NULL;
-        }
-
-        // Setup the pointers to the vertices' components
-        if (vertices)
-        {
-            const char* data = reinterpret_cast<const char*>(vertices);
-            glCheck(glVertexPointer(2, GL_FLOAT, sizeof(Vertex), data + 0));
-            glCheck(glColorPointer(4, GL_UNSIGNED_BYTE, sizeof(Vertex), data + 8));
-            glCheck(glTexCoordPointer(2, GL_FLOAT, sizeof(Vertex), data + 12));
-        }
-
-        // Find the OpenGL primitive type
-        static const GLenum modes[] = {GL_POINTS, GL_LINES, GL_LINE_STRIP, GL_TRIANGLES,
-                                       GL_TRIANGLE_STRIP, GL_TRIANGLE_FAN, GL_QUADS};
-        GLenum mode = modes[type];
-
-        // Draw the primitives
-        glCheck(glDrawArrays(mode, 0, vertexCount));
-
-        // Unbind the shader, if any
-        if (states.shader)
-            applyShader(NULL);
-
-        // Update the cache
-        m_cache.useVertexCache = useVertexCache;
-    }
-}
-
-
-////////////////////////////////////////////////////////////
-void RenderTarget::pushGLStates()
-{
-    if (activate(true))
-    {
-        #ifdef SFML_DEBUG
-            // make sure that the user didn't leave an unchecked OpenGL error
-            GLenum error = glGetError();
-            if (error != GL_NO_ERROR)
-            {
-                err() << "OpenGL error (" << error << ") detected in user code, "
-                      << "you should check for errors with glGetError()"
-                      << std::endl;
-            }
-        #endif
-
-        #ifndef SFML_OPENGL_ES
-            glCheck(glPushClientAttrib(GL_CLIENT_ALL_ATTRIB_BITS));
-            glCheck(glPushAttrib(GL_ALL_ATTRIB_BITS));
-        #endif
-        glCheck(glMatrixMode(GL_MODELVIEW));
-        glCheck(glPushMatrix());
-        glCheck(glMatrixMode(GL_PROJECTION));
-        glCheck(glPushMatrix());
-        glCheck(glMatrixMode(GL_TEXTURE));
-        glCheck(glPushMatrix());
-    }
-
-    resetGLStates();
-}
-
-
-////////////////////////////////////////////////////////////
-void RenderTarget::popGLStates()
-{
-    if (activate(true))
-    {
-        glCheck(glMatrixMode(GL_PROJECTION));
-        glCheck(glPopMatrix());
-        glCheck(glMatrixMode(GL_MODELVIEW));
-        glCheck(glPopMatrix());
-        glCheck(glMatrixMode(GL_TEXTURE));
-        glCheck(glPopMatrix());
-        #ifndef SFML_OPENGL_ES
-            glCheck(glPopClientAttrib());
-            glCheck(glPopAttrib());
-        #endif
-    }
-}
-
-
-////////////////////////////////////////////////////////////
-void RenderTarget::resetGLStates()
-{
-    if (activate(true))
-    {
-        // Make sure that extensions are initialized
-        priv::ensureExtensionsInit();
-
-        // Define the default OpenGL states
-        glCheck(glDisable(GL_CULL_FACE));
-        glCheck(glDisable(GL_LIGHTING));
-        glCheck(glDisable(GL_DEPTH_TEST));
-        glCheck(glDisable(GL_ALPHA_TEST));
-        glCheck(glEnable(GL_TEXTURE_2D));
-        glCheck(glEnable(GL_BLEND));
-        glCheck(glMatrixMode(GL_MODELVIEW));
-        glCheck(glEnableClientState(GL_VERTEX_ARRAY));
-        glCheck(glEnableClientState(GL_COLOR_ARRAY));
-        glCheck(glEnableClientState(GL_TEXTURE_COORD_ARRAY));
-        m_cache.glStatesSet = true;
-
-        // Apply the default SFML states
-        applyBlendMode(BlendAlpha);
-        applyTransform(Transform::Identity);
-        applyTexture(NULL);
-        if (Shader::isAvailable())
-            applyShader(NULL);
-        m_cache.useVertexCache = false;
-
-        // Set the default view
-        setView(getView());
-    }
-}
-
-
-////////////////////////////////////////////////////////////
-void RenderTarget::initialize()
-{
-    // Setup the default and current views
-    m_defaultView.reset(FloatRect(0, 0, static_cast<float>(getSize().x), static_cast<float>(getSize().y)));
-    m_view = m_defaultView;
-
-    // Set GL states only on first draw, so that we don't pollute user's states
-    m_cache.glStatesSet = false;
-}
-
-
-////////////////////////////////////////////////////////////
-void RenderTarget::applyCurrentView()
-{
-    // Set the viewport
-    IntRect viewport = getViewport(m_view);
-    int top = getSize().y - (viewport.top + viewport.height);
-    glCheck(glViewport(viewport.left, top, viewport.width, viewport.height));
-
-    // Set the projection matrix
-    glCheck(glMatrixMode(GL_PROJECTION));
-    glCheck(glLoadMatrixf(m_view.getTransform().getMatrix()));
-
-    // Go back to model-view mode
-    glCheck(glMatrixMode(GL_MODELVIEW));
-
-    m_cache.viewChanged = false;
-}
-
-
-////////////////////////////////////////////////////////////
-void RenderTarget::applyBlendMode(const BlendMode& mode)
-{
-    // Apply the blend mode, falling back to the non-separate versions if necessary
-    if (GLEW_EXT_blend_func_separate)
-    {
-<<<<<<< HEAD
-        // glBlendFuncSeparate is used when available to avoid an incorrect alpha value when the target
-        // is a RenderTexture -- in this case the alpha value must be written directly to the target buffer
-
-        // Alpha blending
-        default :
-        case BlendAlpha :
-            if (GLEXT_blend_func_separate)
-            {
-                glCheck(GLEXT_glBlendFuncSeparate(GL_SRC_ALPHA, GL_ONE_MINUS_SRC_ALPHA, GL_ONE, GL_ONE_MINUS_SRC_ALPHA));
-            }
-            else
-            {
-                glCheck(glBlendFunc(GL_SRC_ALPHA, GL_ONE_MINUS_SRC_ALPHA));
-            }
-
-            break;
-
-        // Additive blending
-        case BlendAdd :
-            if (GLEXT_blend_func_separate)
-            {
-                glCheck(GLEXT_glBlendFuncSeparate(GL_SRC_ALPHA, GL_ONE, GL_ONE, GL_ONE));
-            }
-            else
-            {
-                glCheck(glBlendFunc(GL_SRC_ALPHA, GL_ONE));
-            }
-
-            break;
-
-        // Multiplicative blending
-        case BlendMultiply :
-            glCheck(glBlendFunc(GL_DST_COLOR, GL_ZERO));
-            break;
-
-        // No blending
-        case BlendNone :
-            glCheck(glBlendFunc(GL_ONE, GL_ZERO));
-            break;
-=======
-        glCheck(glBlendFuncSeparateEXT(
-            factorToGlConstant(mode.colorSrcFactor), factorToGlConstant(mode.colorDstFactor),
-            factorToGlConstant(mode.alphaSrcFactor), factorToGlConstant(mode.alphaDstFactor)));
-    }
-    else
-    {
-        glCheck(glBlendFunc(
-            factorToGlConstant(mode.colorSrcFactor),
-            factorToGlConstant(mode.colorDstFactor)));
-    }
-
-    if (GLEW_EXT_blend_equation_separate)
-    {
-        glCheck(glBlendEquationSeparateEXT(
-            equationToGlConstant(mode.colorEquation),
-            equationToGlConstant(mode.alphaEquation)));
-    }
-    else
-    {
-        glCheck(glBlendEquation(equationToGlConstant(mode.colorEquation)));
->>>>>>> f99bbfc5
-    }
-
-    m_cache.lastBlendMode = mode;
-}
-
-
-////////////////////////////////////////////////////////////
-void RenderTarget::applyTransform(const Transform& transform)
-{
-    // No need to call glMatrixMode(GL_MODELVIEW), it is always the
-    // current mode (for optimization purpose, since it's the most used)
-    glCheck(glLoadMatrixf(transform.getMatrix()));
-}
-
-
-////////////////////////////////////////////////////////////
-void RenderTarget::applyTexture(const Texture* texture)
-{
-    Texture::bind(texture, Texture::Pixels);
-
-    m_cache.lastTextureId = texture ? texture->m_cacheId : 0;
-}
-
-
-////////////////////////////////////////////////////////////
-void RenderTarget::applyShader(const Shader* shader)
-{
-    Shader::bind(shader);
-}
-
-} // namespace sf
-
-
-////////////////////////////////////////////////////////////
-// Render states caching strategies
-//
-// * View
-//   If SetView was called since last draw, the projection
-//   matrix is updated. We don't need more, the view doesn't
-//   change frequently.
-//
-// * Transform
-//   The transform matrix is usually expensive because each
-//   entity will most likely use a different transform. This can
-//   lead, in worst case, to changing it every 4 vertices.
-//   To avoid that, when the vertex count is low enough, we
-//   pre-transform them and therefore use an identity transform
-//   to render them.
-//
-// * Blending mode
-//   Since it overloads the == operator, we can easily check
-//   whether any of the 6 blending components changed and,
-//   thus, whether we need to update the blend mode.
-//
-// * Texture
-//   Storing the pointer or OpenGL ID of the last used texture
-//   is not enough; if the sf::Texture instance is destroyed,
-//   both the pointer and the OpenGL ID might be recycled in
-//   a new texture instance. We need to use our own unique
-//   identifier system to ensure consistent caching.
-//
-// * Shader
-//   Shaders are very hard to optimize, because they have
-//   parameters that can be hard (if not impossible) to track,
-//   like matrices or textures. The only optimization that we
-//   do is that we avoid setting a null shader if there was
-//   already none for the previous draw.
-//
-////////////////////////////////////////////////////////////
+////////////////////////////////////////////////////////////
+//
+// SFML - Simple and Fast Multimedia Library
+// Copyright (C) 2007-2014 Laurent Gomila (laurent.gom@gmail.com)
+//
+// This software is provided 'as-is', without any express or implied warranty.
+// In no event will the authors be held liable for any damages arising from the use of this software.
+//
+// Permission is granted to anyone to use this software for any purpose,
+// including commercial applications, and to alter it and redistribute it freely,
+// subject to the following restrictions:
+//
+// 1. The origin of this software must not be misrepresented;
+//    you must not claim that you wrote the original software.
+//    If you use this software in a product, an acknowledgment
+//    in the product documentation would be appreciated but is not required.
+//
+// 2. Altered source versions must be plainly marked as such,
+//    and must not be misrepresented as being the original software.
+//
+// 3. This notice may not be removed or altered from any source distribution.
+//
+////////////////////////////////////////////////////////////
+
+////////////////////////////////////////////////////////////
+// Headers
+////////////////////////////////////////////////////////////
+#include <SFML/Graphics/RenderTarget.hpp>
+#include <SFML/Graphics/Drawable.hpp>
+#include <SFML/Graphics/Shader.hpp>
+#include <SFML/Graphics/Texture.hpp>
+#include <SFML/Graphics/VertexArray.hpp>
+#include <SFML/Graphics/GLCheck.hpp>
+#include <SFML/System/Err.hpp>
+#include <iostream>
+
+
+namespace
+{
+    // Convert an sf::BlendMode::Factor constant to the corresponding OpenGL constant.
+    sf::Uint32 factorToGlConstant(sf::BlendMode::Factor blendFactor)
+    {
+        switch (blendFactor)
+        {
+            default:
+            case sf::BlendMode::Zero:             return GL_ZERO;
+            case sf::BlendMode::One:              return GL_ONE;
+            case sf::BlendMode::SrcColor:         return GL_SRC_COLOR;
+            case sf::BlendMode::OneMinusSrcColor: return GL_ONE_MINUS_SRC_COLOR;
+            case sf::BlendMode::DstColor:         return GL_DST_COLOR;
+            case sf::BlendMode::OneMinusDstColor: return GL_ONE_MINUS_DST_COLOR;
+            case sf::BlendMode::SrcAlpha:         return GL_SRC_ALPHA;
+            case sf::BlendMode::OneMinusSrcAlpha: return GL_ONE_MINUS_SRC_ALPHA;
+            case sf::BlendMode::DstAlpha:         return GL_DST_ALPHA;
+            case sf::BlendMode::OneMinusDstAlpha: return GL_ONE_MINUS_DST_ALPHA;
+        }
+    }
+
+
+    // Convert an sf::BlendMode::BlendEquation constant to the corresponding OpenGL constant.
+    sf::Uint32 equationToGlConstant(sf::BlendMode::Equation blendEquation)
+    {
+        switch (blendEquation)
+        {
+            default:
+            case sf::BlendMode::Add:             return GL_FUNC_ADD;
+            case sf::BlendMode::Subtract:        return GL_FUNC_SUBTRACT;
+        }
+    }
+}
+
+
+namespace sf
+{
+////////////////////////////////////////////////////////////
+RenderTarget::RenderTarget() :
+m_defaultView(),
+m_view       (),
+m_cache      ()
+{
+    m_cache.glStatesSet = false;
+}
+
+
+////////////////////////////////////////////////////////////
+RenderTarget::~RenderTarget()
+{
+}
+
+
+////////////////////////////////////////////////////////////
+void RenderTarget::clear(const Color& color)
+{
+    if (activate(true))
+    {
+        glCheck(glClearColor(color.r / 255.f, color.g / 255.f, color.b / 255.f, color.a / 255.f));
+        glCheck(glClear(GL_COLOR_BUFFER_BIT));
+    }
+}
+
+
+////////////////////////////////////////////////////////////
+void RenderTarget::setView(const View& view)
+{
+    m_view = view;
+    m_cache.viewChanged = true;
+}
+
+
+////////////////////////////////////////////////////////////
+const View& RenderTarget::getView() const
+{
+    return m_view;
+}
+
+
+////////////////////////////////////////////////////////////
+const View& RenderTarget::getDefaultView() const
+{
+    return m_defaultView;
+}
+
+
+////////////////////////////////////////////////////////////
+IntRect RenderTarget::getViewport(const View& view) const
+{
+    float width  = static_cast<float>(getSize().x);
+    float height = static_cast<float>(getSize().y);
+    const FloatRect& viewport = view.getViewport();
+
+    return IntRect(static_cast<int>(0.5f + width  * viewport.left),
+                   static_cast<int>(0.5f + height * viewport.top),
+                   static_cast<int>(width  * viewport.width),
+                   static_cast<int>(height * viewport.height));
+}
+
+
+////////////////////////////////////////////////////////////
+Vector2f RenderTarget::mapPixelToCoords(const Vector2i& point) const
+{
+    return mapPixelToCoords(point, getView());
+}
+
+
+////////////////////////////////////////////////////////////
+Vector2f RenderTarget::mapPixelToCoords(const Vector2i& point, const View& view) const
+{
+    // First, convert from viewport coordinates to homogeneous coordinates
+    Vector2f normalized;
+    IntRect viewport = getViewport(view);
+    normalized.x = -1.f + 2.f * (point.x - viewport.left) / viewport.width;
+    normalized.y =  1.f - 2.f * (point.y - viewport.top)  / viewport.height;
+
+    // Then transform by the inverse of the view matrix
+    return view.getInverseTransform().transformPoint(normalized);
+}
+
+
+////////////////////////////////////////////////////////////
+Vector2i RenderTarget::mapCoordsToPixel(const Vector2f& point) const
+{
+    return mapCoordsToPixel(point, getView());
+}
+
+
+////////////////////////////////////////////////////////////
+Vector2i RenderTarget::mapCoordsToPixel(const Vector2f& point, const View& view) const
+{
+    // First, transform the point by the view matrix
+    Vector2f normalized = view.getTransform().transformPoint(point);
+
+    // Then convert to viewport coordinates
+    Vector2i pixel;
+    IntRect viewport = getViewport(view);
+    pixel.x = static_cast<int>(( normalized.x + 1.f) / 2.f * viewport.width  + viewport.left);
+    pixel.y = static_cast<int>((-normalized.y + 1.f) / 2.f * viewport.height + viewport.top);
+
+    return pixel;
+}
+
+
+////////////////////////////////////////////////////////////
+void RenderTarget::draw(const Drawable& drawable, const RenderStates& states)
+{
+    drawable.draw(*this, states);
+}
+
+
+////////////////////////////////////////////////////////////
+void RenderTarget::draw(const Vertex* vertices, unsigned int vertexCount,
+                        PrimitiveType type, const RenderStates& states)
+{
+    // Nothing to draw?
+    if (!vertices || (vertexCount == 0))
+        return;
+
+    // GL_QUADS is unavailable on OpenGL ES
+    #ifdef SFML_OPENGL_ES
+        if (type == Quads)
+        {
+            err() << "sf::Quads primitive type is not supported on OpenGL ES platforms, drawing skipped" << std::endl;
+            return;
+        }
+        #define GL_QUADS 0
+    #endif
+
+    if (activate(true))
+    {
+        // First set the persistent OpenGL states if it's the very first call
+        if (!m_cache.glStatesSet)
+            resetGLStates();
+
+        // Check if the vertex count is low enough so that we can pre-transform them
+        bool useVertexCache = (vertexCount <= StatesCache::VertexCacheSize);
+        if (useVertexCache)
+        {
+            // Pre-transform the vertices and store them into the vertex cache
+            for (unsigned int i = 0; i < vertexCount; ++i)
+            {
+                Vertex& vertex = m_cache.vertexCache[i];
+                vertex.position = states.transform * vertices[i].position;
+                vertex.color = vertices[i].color;
+                vertex.texCoords = vertices[i].texCoords;
+            }
+
+            // Since vertices are transformed, we must use an identity transform to render them
+            if (!m_cache.useVertexCache)
+                applyTransform(Transform::Identity);
+        }
+        else
+        {
+            applyTransform(states.transform);
+        }
+
+        // Apply the view
+        if (m_cache.viewChanged)
+            applyCurrentView();
+
+        // Apply the blend mode
+        if (states.blendMode != m_cache.lastBlendMode)
+            applyBlendMode(states.blendMode);
+
+        // Apply the texture
+        Uint64 textureId = states.texture ? states.texture->m_cacheId : 0;
+        if (textureId != m_cache.lastTextureId)
+            applyTexture(states.texture);
+
+        // Apply the shader
+        if (states.shader)
+            applyShader(states.shader);
+
+        // If we pre-transform the vertices, we must use our internal vertex cache
+        if (useVertexCache)
+        {
+            // ... and if we already used it previously, we don't need to set the pointers again
+            if (!m_cache.useVertexCache)
+                vertices = m_cache.vertexCache;
+            else
+                vertices = NULL;
+        }
+
+        // Setup the pointers to the vertices' components
+        if (vertices)
+        {
+            const char* data = reinterpret_cast<const char*>(vertices);
+            glCheck(glVertexPointer(2, GL_FLOAT, sizeof(Vertex), data + 0));
+            glCheck(glColorPointer(4, GL_UNSIGNED_BYTE, sizeof(Vertex), data + 8));
+            glCheck(glTexCoordPointer(2, GL_FLOAT, sizeof(Vertex), data + 12));
+        }
+
+        // Find the OpenGL primitive type
+        static const GLenum modes[] = {GL_POINTS, GL_LINES, GL_LINE_STRIP, GL_TRIANGLES,
+                                       GL_TRIANGLE_STRIP, GL_TRIANGLE_FAN, GL_QUADS};
+        GLenum mode = modes[type];
+
+        // Draw the primitives
+        glCheck(glDrawArrays(mode, 0, vertexCount));
+
+        // Unbind the shader, if any
+        if (states.shader)
+            applyShader(NULL);
+
+        // Update the cache
+        m_cache.useVertexCache = useVertexCache;
+    }
+}
+
+
+////////////////////////////////////////////////////////////
+void RenderTarget::pushGLStates()
+{
+    if (activate(true))
+    {
+        #ifdef SFML_DEBUG
+            // make sure that the user didn't leave an unchecked OpenGL error
+            GLenum error = glGetError();
+            if (error != GL_NO_ERROR)
+            {
+                err() << "OpenGL error (" << error << ") detected in user code, "
+                      << "you should check for errors with glGetError()"
+                      << std::endl;
+            }
+        #endif
+
+        #ifndef SFML_OPENGL_ES
+            glCheck(glPushClientAttrib(GL_CLIENT_ALL_ATTRIB_BITS));
+            glCheck(glPushAttrib(GL_ALL_ATTRIB_BITS));
+        #endif
+        glCheck(glMatrixMode(GL_MODELVIEW));
+        glCheck(glPushMatrix());
+        glCheck(glMatrixMode(GL_PROJECTION));
+        glCheck(glPushMatrix());
+        glCheck(glMatrixMode(GL_TEXTURE));
+        glCheck(glPushMatrix());
+    }
+
+    resetGLStates();
+}
+
+
+////////////////////////////////////////////////////////////
+void RenderTarget::popGLStates()
+{
+    if (activate(true))
+    {
+        glCheck(glMatrixMode(GL_PROJECTION));
+        glCheck(glPopMatrix());
+        glCheck(glMatrixMode(GL_MODELVIEW));
+        glCheck(glPopMatrix());
+        glCheck(glMatrixMode(GL_TEXTURE));
+        glCheck(glPopMatrix());
+        #ifndef SFML_OPENGL_ES
+            glCheck(glPopClientAttrib());
+            glCheck(glPopAttrib());
+        #endif
+    }
+}
+
+
+////////////////////////////////////////////////////////////
+void RenderTarget::resetGLStates()
+{
+    if (activate(true))
+    {
+        // Make sure that extensions are initialized
+        priv::ensureExtensionsInit();
+
+        // Define the default OpenGL states
+        glCheck(glDisable(GL_CULL_FACE));
+        glCheck(glDisable(GL_LIGHTING));
+        glCheck(glDisable(GL_DEPTH_TEST));
+        glCheck(glDisable(GL_ALPHA_TEST));
+        glCheck(glEnable(GL_TEXTURE_2D));
+        glCheck(glEnable(GL_BLEND));
+        glCheck(glMatrixMode(GL_MODELVIEW));
+        glCheck(glEnableClientState(GL_VERTEX_ARRAY));
+        glCheck(glEnableClientState(GL_COLOR_ARRAY));
+        glCheck(glEnableClientState(GL_TEXTURE_COORD_ARRAY));
+        m_cache.glStatesSet = true;
+
+        // Apply the default SFML states
+        applyBlendMode(BlendAlpha);
+        applyTransform(Transform::Identity);
+        applyTexture(NULL);
+        if (Shader::isAvailable())
+            applyShader(NULL);
+        m_cache.useVertexCache = false;
+
+        // Set the default view
+        setView(getView());
+    }
+}
+
+
+////////////////////////////////////////////////////////////
+void RenderTarget::initialize()
+{
+    // Setup the default and current views
+    m_defaultView.reset(FloatRect(0, 0, static_cast<float>(getSize().x), static_cast<float>(getSize().y)));
+    m_view = m_defaultView;
+
+    // Set GL states only on first draw, so that we don't pollute user's states
+    m_cache.glStatesSet = false;
+}
+
+
+////////////////////////////////////////////////////////////
+void RenderTarget::applyCurrentView()
+{
+    // Set the viewport
+    IntRect viewport = getViewport(m_view);
+    int top = getSize().y - (viewport.top + viewport.height);
+    glCheck(glViewport(viewport.left, top, viewport.width, viewport.height));
+
+    // Set the projection matrix
+    glCheck(glMatrixMode(GL_PROJECTION));
+    glCheck(glLoadMatrixf(m_view.getTransform().getMatrix()));
+
+    // Go back to model-view mode
+    glCheck(glMatrixMode(GL_MODELVIEW));
+
+    m_cache.viewChanged = false;
+}
+
+
+////////////////////////////////////////////////////////////
+void RenderTarget::applyBlendMode(const BlendMode& mode)
+{
+    // Apply the blend mode, falling back to the non-separate versions if necessary
+    if (GLEXT_blend_func_separate)
+    {
+        glCheck(GLEXT_glBlendFuncSeparate(
+            factorToGlConstant(mode.colorSrcFactor), factorToGlConstant(mode.colorDstFactor),
+            factorToGlConstant(mode.alphaSrcFactor), factorToGlConstant(mode.alphaDstFactor)));
+    }
+    else
+    {
+        glCheck(glBlendFunc(
+            factorToGlConstant(mode.colorSrcFactor),
+            factorToGlConstant(mode.colorDstFactor)));
+    }
+
+    if (GLEXT_blend_equation_separate)
+    {
+        glCheck(GLEXT_glBlendEquationSeparate(
+            equationToGlConstant(mode.colorEquation),
+            equationToGlConstant(mode.alphaEquation)));
+    }
+    else
+    {
+        glCheck(glBlendEquation(equationToGlConstant(mode.colorEquation)));
+    }
+
+    m_cache.lastBlendMode = mode;
+}
+
+
+////////////////////////////////////////////////////////////
+void RenderTarget::applyTransform(const Transform& transform)
+{
+    // No need to call glMatrixMode(GL_MODELVIEW), it is always the
+    // current mode (for optimization purpose, since it's the most used)
+    glCheck(glLoadMatrixf(transform.getMatrix()));
+}
+
+
+////////////////////////////////////////////////////////////
+void RenderTarget::applyTexture(const Texture* texture)
+{
+    Texture::bind(texture, Texture::Pixels);
+
+    m_cache.lastTextureId = texture ? texture->m_cacheId : 0;
+}
+
+
+////////////////////////////////////////////////////////////
+void RenderTarget::applyShader(const Shader* shader)
+{
+    Shader::bind(shader);
+}
+
+} // namespace sf
+
+
+////////////////////////////////////////////////////////////
+// Render states caching strategies
+//
+// * View
+//   If SetView was called since last draw, the projection
+//   matrix is updated. We don't need more, the view doesn't
+//   change frequently.
+//
+// * Transform
+//   The transform matrix is usually expensive because each
+//   entity will most likely use a different transform. This can
+//   lead, in worst case, to changing it every 4 vertices.
+//   To avoid that, when the vertex count is low enough, we
+//   pre-transform them and therefore use an identity transform
+//   to render them.
+//
+// * Blending mode
+//   Since it overloads the == operator, we can easily check
+//   whether any of the 6 blending components changed and,
+//   thus, whether we need to update the blend mode.
+//
+// * Texture
+//   Storing the pointer or OpenGL ID of the last used texture
+//   is not enough; if the sf::Texture instance is destroyed,
+//   both the pointer and the OpenGL ID might be recycled in
+//   a new texture instance. We need to use our own unique
+//   identifier system to ensure consistent caching.
+//
+// * Shader
+//   Shaders are very hard to optimize, because they have
+//   parameters that can be hard (if not impossible) to track,
+//   like matrices or textures. The only optimization that we
+//   do is that we avoid setting a null shader if there was
+//   already none for the previous draw.
+//
+////////////////////////////////////////////////////////////