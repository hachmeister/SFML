////////////////////////////////////////////////////////////
//
// SFML - Simple and Fast Multimedia Library
// Copyright (C) 2007-2011 Marco Antognini (antognini.marco@gmail.com), 
//                         Laurent Gomila (laurent.gom@gmail.com), 
//
// This software is provided 'as-is', without any express or implied warranty.
// In no event will the authors be held liable for any damages arising from the use of this software.
//
// Permission is granted to anyone to use this software for any purpose,
// including commercial applications, and to alter it and redistribute it freely,
// subject to the following restrictions:
//
// 1. The origin of this software must not be misrepresented;
//    you must not claim that you wrote the original software.
//    If you use this software in a product, an acknowledgment
//    in the product documentation would be appreciated but is not required.
//
// 2. Altered source versions must be plainly marked as such,
//    and must not be misrepresented as being the original software.
//
// 3. This notice may not be removed or altered from any source distribution.
//
////////////////////////////////////////////////////////////

////////////////////////////////////////////////////////////
// Headers
////////////////////////////////////////////////////////////
#include <SFML/Window/OSX/WindowImplCocoa.hpp>
#include <SFML/Window/OSX/HIDInputManager.hpp> // For LocalizedKeys and NonLocalizedKeys
#include <SFML/System/Err.hpp>

#import <SFML/Window/OSX/SFOpenGLView.h>

////////////////////////////////////////////////////////////
/// Here are define the mask value for the 'modifiers' keys (cmd, ctrl, alt, shift)
///
/// As I don't have the right control keycode I cannot implement left-right
/// recognition for this key.
#warning Missing keycode for right control key.
/// #define NSRightControlKeyMask       0x...
/// #define NSLeftControlKeyMask        0x40101
///
////////////////////////////////////////////////////////////
#define NSRightShiftKeyMask         0x020004
#define NSLeftShiftKeyMask          0x020002
#define NSRightCommandKeyMask       0x100010
#define NSLeftCommandKeyMask        0x100008
#define NSRightAlternateKeyMask     0x080040
#define NSLeftAlternateKeyMask      0x080020

////////////////////////////////////////////////////////////
/// Erase (replace with 0) the given bits mask from the given data bits.
///
////////////////////////////////////////////////////////////
NSUInteger EraseMaskFromData(NSUInteger data, NSUInteger mask);

////////////////////////////////////////////////////////////
/// Erase (replace with 0) everything execept the given bits mask from the given data bits.
///
////////////////////////////////////////////////////////////
NSUInteger KeepOnlyMaskFromData(NSUInteger data, NSUInteger mask);

////////////////////////////////////////////////////////////
/// SFOpenGLView class : Privates Methods Declaration
///
////////////////////////////////////////////////////////////
@interface SFOpenGLView ()

////////////////////////////////////////////////////////////
/// Handle view resized event.
/// 
////////////////////////////////////////////////////////////
-(void)frameDidChange:(NSNotification *)notification;

////////////////////////////////////////////////////////////
/// Establish if the mouse is inside or outside the OpenGL view.
/// 
////////////////////////////////////////////////////////////
-(BOOL)isMouseInside;

////////////////////////////////////////////////////////////
/// Init the 'modifiers' key state.
/// 
////////////////////////////////////////////////////////////
-(void)initModifiersState;

////////////////////////////////////////////////////////////
/// Converte the NSEvent mouse button type to SFML type.
///
/// Returns ButtonCount if the button is unknown
/// 
////////////////////////////////////////////////////////////
-(sf::Mouse::Button)mouseButtonFromEvent:(NSEvent *)event;

////////////////////////////////////////////////////////////
/// Convert a key down/up NSEvent into an SFML key event.
/// Based on LocalizedKeys and NonLocalizedKeys function.
///
/// Return sf::Keyboard::KeyCount as Code if the key is unknown.
///
////////////////////////////////////////////////////////////
+(sf::Event::KeyEvent)convertNSKeyEventToSFMLEvent:(NSEvent *)anEvent;

@end

@implementation SFOpenGLView

#pragma mark
#pragma mark SFOpenGLView's methods

////////////////////////////////////////////////////////
-(id)initWithFrame:(NSRect)frameRect
{
    if ((self = [super initWithFrame:frameRect])) {
        [self setRequesterTo:0];
        [self enableKeyRepeat];
        myRealSize = NSZeroSize;
        [self initModifiersState];
        
        // Register for mouse-move event
        myMouseIsIn = [self isMouseInside];
        myTrackingTag = [self addTrackingRect:[self frame]
                                        owner:self
                                     userData:nil
                                 assumeInside:myMouseIsIn];
        
        // Register for resize event
        NSNotificationCenter* center = [NSNotificationCenter defaultCenter];
        [center addObserver:self
                   selector:@selector(frameDidChange:)
                       name:NSViewFrameDidChangeNotification
                     object:self];
    }

    return self;
}


////////////////////////////////////////////////////////
-(void)setRequesterTo:(sf::priv::WindowImplCocoa *)requester
{
    myRequester = requester;
}


////////////////////////////////////////////////////////
-(void)setRealSize:(NSSize)newSize
{
    myRealSize = newSize;
}


////////////////////////////////////////////////////////
-(void)setCursorPositionToX:(unsigned int)x Y:(unsigned int)y
{
    // Flip for SFML window coordinate system
    y = NSHeight([[self window] frame]) - y;
    
    // Adjust for view reference instead of window
    y -= NSHeight([[self window] frame]) - NSHeight([self frame]);
    
    // Convert to screen coordinates
    NSPoint screenCoord = [[self window] convertBaseToScreen:NSMakePoint(x, y)];
    
    // Flip screen coodinates
    float const screenHeight = NSHeight([[[self window] screen] frame]);
    screenCoord.y = screenHeight - screenCoord.y;
    
    // Recompute the mouse pos if required.
    if (!NSEqualSizes(myRealSize, NSZeroSize)) {
        screenCoord.x = screenCoord.x / myRealSize.width  * [self frame].size.width;
        screenCoord.y = screenCoord.y / myRealSize.height * [self frame].size.height;
    }
    
    // Place the cursor.
    CGEventRef event = CGEventCreateMouseEvent(NULL, 
                                               kCGEventMouseMoved, 
                                               CGPointMake(screenCoord.x, 
                                                           screenCoord.y), 
                                               /*we don't care about this : */0);
    CGEventPost(kCGHIDEventTap, event);
    CFRelease(event);
    // This is a workaround to deprecated CGSetLocalEventsSuppressionInterval function
}


////////////////////////////////////////////////////////
-(void)enableKeyRepeat
{
    myUseKeyRepeat = YES;
}


////////////////////////////////////////////////////////
-(void)disableKeyRepeat
{
    myUseKeyRepeat = NO;
}


////////////////////////////////////////////////////////
-(void)frameDidChange:(NSNotification *)notification
{
    // Update mouse internal state.
    BOOL mouseWasIn = myMouseIsIn;
    myMouseIsIn = [self isMouseInside];
    
    // Send event if needed.
    if (mouseWasIn && !myMouseIsIn) {
        [self mouseExited:nil];
    } else if (!mouseWasIn && myMouseIsIn) {
        [self mouseEntered:nil];
    }
    
    // Adapt tracking area for mouse mouse event.
    [self removeTrackingRect:myTrackingTag];
    myTrackingTag = [self addTrackingRect:[self frame]
                                    owner:self
                                 userData:nil
                             assumeInside:myMouseIsIn];
    
    // Update the OGL view to fit the new size.
    [self update];
    
    // Send an event
    if (myRequester == 0) return;
    
    // The new size
    NSSize newSize = [self frame].size;
    myRequester->WindowResized(newSize.width, newSize.height);
}


////////////////////////////////////////////////////////
-(BOOL)isMouseInside
{
    NSPoint relativeToWindow = [[self window] mouseLocationOutsideOfEventStream];
    NSPoint relativeToView = [self convertPoint:relativeToWindow fromView:nil];
    
    if (NSPointInRect(relativeToView, [self frame])) {
        return YES;
    }
    
    return NO;
}


#pragma mark
#pragma mark Subclassing methods


////////////////////////////////////////////////////////
-(void)dealloc
{
    // Unregister
    [[NSNotificationCenter defaultCenter] removeObserver:self];
    [self removeTrackingRect:myTrackingTag];
    
    [super dealloc];
}


////////////////////////////////////////////////////////
-(BOOL)acceptsFirstResponder 
{ 
    // Accepts key event.
    return YES;
}


////////////////////////////////////////////////////////
-(BOOL)canBecomeKeyView
{
    // Accepts key event.
    return YES;
}


#pragma mark
#pragma mark Mouse-event methods


////////////////////////////////////////////////////////
-(void)mouseDown:(NSEvent *)theEvent 
{
    // Forward to...
    [self otherMouseDown:theEvent];
}


////////////////////////////////////////////////////////
-(void)mouseUp:(NSEvent *)theEvent
{
    // Forward to...
    [self otherMouseUp:theEvent];
}


////////////////////////////////////////////////////////
-(void)mouseMoved:(NSEvent *)theEvent
{
    // Forward to...
    [self otherMouseDragged:theEvent];
}


////////////////////////////////////////////////////////
-(void)scrollWheel:(NSEvent *)theEvent
{
    if (myRequester == 0) return;
    
    NSPoint loc = [self cursorPositionFromEvent:theEvent];
    
    myRequester->MouseWheelScrolledAt([theEvent deltaY], loc.x, loc.y);
}


////////////////////////////////////////////////////////
-(void)mouseEntered:(NSEvent *)theEvent
{
    myMouseIsIn = YES;
    
    if (myRequester == 0) return;
    
    myRequester->MouseMovedIn();
}


////////////////////////////////////////////////////////
-(void)mouseExited:(NSEvent *)theEvent
{
    myMouseIsIn = NO;
    
    if (myRequester == 0) return;
    
    myRequester->MouseMovedOut();
}


////////////////////////////////////////////////////////
-(void)rightMouseDown:(NSEvent *)theEvent
{
    // Forward to...
    [self otherMouseDown:theEvent];
}


////////////////////////////////////////////////////////
-(void)rightMouseUp:(NSEvent *)theEvent
{
    // Forward to...
    [self otherMouseUp:theEvent];
}


////////////////////////////////////////////////////////
-(void)otherMouseDown:(NSEvent *)theEvent
{
    if (myRequester == 0) return;
    
    NSPoint loc = [self cursorPositionFromEvent:theEvent];
    
    sf::Mouse::Button button = [self mouseButtonFromEvent:theEvent];
    
    if (button != sf::Mouse::ButtonCount) {
        myRequester->MouseDownAt(button, loc.x, loc.y);
    }
//#ifdef SFML_DEBUG
//    else {
//        sf::Err() << "Unknown mouse button released." << std::endl;
//    }
//#endif
}


////////////////////////////////////////////////////////
-(void)otherMouseUp:(NSEvent *)theEvent
{
    if (myRequester == 0) return;
    
    NSPoint loc = [self cursorPositionFromEvent:theEvent];
    
    sf::Mouse::Button button = [self mouseButtonFromEvent:theEvent];
    
    if (button != sf::Mouse::ButtonCount) {
        myRequester->MouseUpAt(button, loc.x, loc.y);
    }
//#ifdef SFML_DEBUG
//    else {
//        sf::Err() << "Unknown mouse button released." << std::endl;
//    }
//#endif
}


////////////////////////////////////////////////////////
-(void)rightMouseDragged:(NSEvent *)theEvent
{
    // Forward to...
    [self otherMouseDragged:theEvent];
}


////////////////////////////////////////////////////////
-(void)mouseDragged:(NSEvent *)theEvent
{
    // Forward to...
    [self otherMouseDragged:theEvent];
}


////////////////////////////////////////////////////////
-(void)otherMouseDragged:(NSEvent *)theEvent
{
    if (myRequester == 0) return;
    
    // If the event is not useful.
    if (!myMouseIsIn) return;
    
    NSPoint loc = [self cursorPositionFromEvent:theEvent];
    
    myRequester->MouseMovedAt(loc.x, loc.y);
}


////////////////////////////////////////////////////////
-(NSPoint)cursorPositionFromEvent:(NSEvent *)eventOrNil
{
    NSPoint loc;
    // If no event given then get current mouse pos.
    if (eventOrNil == nil) {
        NSPoint rawPos = [[self window] mouseLocationOutsideOfEventStream];
        loc = [self convertPoint:rawPos fromView:nil];
    } else {
        loc = [self convertPoint:[eventOrNil locationInWindow] fromView:nil];
    }
    
    // Don't forget to change to SFML coord system.
    float h = [self frame].size.height;
    loc.y = h - loc.y;
    
    // Recompute the mouse pos if required.
    if (!NSEqualSizes(myRealSize, NSZeroSize)) {
        loc.x = loc.x * myRealSize.width  / [self frame].size.width;
        loc.y = loc.y * myRealSize.height / [self frame].size.height;
    }
    
    return loc;
}


////////////////////////////////////////////////////////
-(sf::Mouse::Button)mouseButtonFromEvent:(NSEvent *)event
{
    switch ([event buttonNumber]) {
        case 0:     return sf::Mouse::Left;
        case 1:     return sf::Mouse::Right;
        case 2:     return sf::Mouse::Middle;
        case 3:     return sf::Mouse::XButton1;
        case 4:     return sf::Mouse::XButton2;
        default:    return sf::Mouse::ButtonCount; // Never happens! (hopefully)
    }
}


#pragma mark
#pragma mark Key-event methods


////////////////////////////////////////////////////////
-(void)keyDown:(NSEvent *)theEvent
{
    if (myRequester == 0) return;
    
    // Handle key down event
    if (myUseKeyRepeat || ![theEvent isARepeat]) {
        sf::Event::KeyEvent key = [SFOpenGLView convertNSKeyEventToSFMLEvent:theEvent];
        
        if (key.Code != sf::Keyboard::KeyCount) { // The key is recognized.
            myRequester->KeyDown(key);
        }
    }

<<<<<<< HEAD
=======
    // Handle text entred event
>>>>>>> d33ecd17
    if ((myUseKeyRepeat || ![theEvent isARepeat]) && [[theEvent characters] length] > 0) {
        
        // Ignore escape key and non text keycode. (See NSEvent.h)
        // They produce a sound alert.
        unichar code = [[theEvent characters] characterAtIndex:0];
        if ([theEvent keyCode] != 0x35 && (code < 0xF700 || code > 0xF8FF)) {
<<<<<<< HEAD
            
            // Let's see if its a valid text.
            NSText* text = [[self window] fieldEditor:YES forObject:self];
            [text interpretKeyEvents:[NSArray arrayWithObject:theEvent]];
            
=======
            
            // Let's see if its a valid text.
            NSText* text = [[self window] fieldEditor:YES forObject:self];
            [text interpretKeyEvents:[NSArray arrayWithObject:theEvent]];
            
>>>>>>> d33ecd17
            NSString* string = [text string];
            if ([string length] > 0) {
                // It's a valid TextEntered event.
                myRequester->TextEntered([string characterAtIndex:0]);
                
                [text setString:@""];
            }
        }
    }
}


////////////////////////////////////////////////////////
-(void)keyUp:(NSEvent *)theEvent
{
    if (myRequester == 0) return;
    
    sf::Event::KeyEvent key = [SFOpenGLView convertNSKeyEventToSFMLEvent:theEvent];
    
    if (key.Code != sf::Keyboard::KeyCount) { // The key is recognized.
        myRequester->KeyUp(key);
    }
}


////////////////////////////////////////////////////////
-(void)flagsChanged:(NSEvent *)theEvent
{
    if (myRequester == 0) return;
    
    NSUInteger modifiers = [theEvent modifierFlags];
    
    // Setup a potential event key.
    sf::Event::KeyEvent key;
    key.Code    = sf::Keyboard::KeyCount;
    key.Alt     = modifiers & NSAlternateKeyMask;
    key.Control = modifiers & NSControlKeyMask;
    key.Shift   = modifiers & NSShiftKeyMask;
    key.System  = modifiers & NSCommandKeyMask;
    
    // State
    BOOL rightShiftIsDown       = NO;
    BOOL leftShiftIsDown        = NO;
    BOOL rightCommandIsDown     = NO;
    BOOL leftCommandIsDown      = NO;
    BOOL rightAlternateIsDown   = NO;
    BOOL leftAlternateIsDown    = NO;
    BOOL controlIsDown          = NO;
    
    // Shift keys.
    if (modifiers & NSShiftKeyMask) { // At least one shift key is down.
        // Clean up modifiers to keep only 'shift' bits.
        NSUInteger shift = KeepOnlyMaskFromData(modifiers, NSRightShiftKeyMask | NSLeftShiftKeyMask);
        
        // Only right shift is down ?
        if (shift == NSRightShiftKeyMask) {
            
            rightShiftIsDown = YES;
            
            if (myLeftShiftWasDown) {
                // left shift released
                leftShiftIsDown  = NO;
                
                key.Code = sf::Keyboard::LShift;
                myRequester->KeyUp(key);
            }
            
            if (!myRightShiftWasDown) {
                // right shift pressed
                
                key.Code = sf::Keyboard::RShift;
                myRequester->KeyDown(key);
            }
        }
        
        // Only left shift is down ?
        if (shift == NSLeftShiftKeyMask) {
            
            leftShiftIsDown = YES;
            
            if (myRightShiftWasDown) {
                // right shift released
                rightShiftIsDown = NO;
                
                key.Code = sf::Keyboard::RShift;
                myRequester->KeyUp(key);
            }
            
            if (!myLeftShiftWasDown) {
                // left shift pressed
                
                key.Code = sf::Keyboard::LShift;
                myRequester->KeyDown(key);
            }
        }
        
        // Or are they both down ?
        if (shift == (NSRightShiftKeyMask | NSLeftShiftKeyMask)) {
            
            rightShiftIsDown = YES;
            leftShiftIsDown = YES;
            
            if (!myRightShiftWasDown) {
                // right shift pressed
                
                key.Code = sf::Keyboard::RShift;
                myRequester->KeyDown(key);
            }
            
            if (!myLeftShiftWasDown) {
                // left shift pressed
                
                key.Code = sf::Keyboard::LShift;
                myRequester->KeyDown(key);
            }
        }
    } else { // No shift key down.
        
        rightShiftIsDown = NO;
        leftShiftIsDown  = NO;
        
        if (myRightShiftWasDown) {
            // right shift released
            
            key.Code = sf::Keyboard::RShift;
            myRequester->KeyUp(key);
        }
        
        if (myLeftShiftWasDown) {
            // left shift released
            
            key.Code = sf::Keyboard::LShift;
            myRequester->KeyUp(key);
        }
    }
    
    // Command keys.
    if (modifiers & NSCommandKeyMask) { // At least one command key is down.
        // Clean up modifiers to keep only 'Command' bits.
        NSUInteger command = KeepOnlyMaskFromData(modifiers, NSRightCommandKeyMask | NSLeftCommandKeyMask);

        // Only right Command is down ?
        if (command == NSRightCommandKeyMask) {
            
            rightCommandIsDown = YES;
            
            if (myLeftCommandWasDown) {
                // left command released
                leftCommandIsDown  = NO;
                
                key.Code = sf::Keyboard::LSystem;
                myRequester->KeyUp(key);
            }
            
            if (!myRightCommandWasDown) {
                // right command pressed
                
                key.Code = sf::Keyboard::RSystem;
                myRequester->KeyDown(key);
            }
        }
        
        // Only left Command is down ?
        if (command == NSLeftCommandKeyMask) {
            
            leftCommandIsDown = YES;
            
            if (myRightCommandWasDown) {
                // right command released
                rightCommandIsDown = NO;
                
                key.Code = sf::Keyboard::RSystem;
                myRequester->KeyUp(key);
            }
            
            if (!myLeftCommandWasDown) {
                // left command pressed
                
                key.Code = sf::Keyboard::LSystem;
                myRequester->KeyDown(key);
            }
        }
        
        // Or are they both down ?
        if (command == (NSRightCommandKeyMask | NSLeftCommandKeyMask)) {
            
            rightCommandIsDown = YES;
            leftCommandIsDown = YES;
            
            if (!myRightCommandWasDown) {
                // right command pressed
                
                key.Code = sf::Keyboard::RSystem;
                myRequester->KeyDown(key);
            }
            
            if (!myLeftCommandWasDown) {
                // left command pressed
                
                key.Code = sf::Keyboard::LSystem;
                myRequester->KeyDown(key);
            }
        }
    } else { // No Command key down.
        
        rightCommandIsDown = NO;
        leftCommandIsDown  = NO;
        
        if (myRightCommandWasDown) {
            // right command released
            
            key.Code = sf::Keyboard::RSystem;
            myRequester->KeyUp(key);
        }
        
        if (myLeftCommandWasDown) {
            // left command released
            
            key.Code = sf::Keyboard::LSystem;
            myRequester->KeyUp(key);
        }
    }
    
    // Alternate keys.
    if (modifiers & NSAlternateKeyMask) { // At least one alternate key is down.
        // Clean up modifiers to keep only 'Alternate' bits.
        NSUInteger alternate = KeepOnlyMaskFromData(modifiers, NSRightAlternateKeyMask | NSLeftAlternateKeyMask);
        
        // Only right Alternate is down ?
        if (alternate == NSRightAlternateKeyMask) {
            
            rightAlternateIsDown = YES;
            
            if (myLeftAlternateWasDown) {
                // left alt released
                leftAlternateIsDown  = NO;
                
                key.Code = sf::Keyboard::LAlt;
                myRequester->KeyUp(key);
            }
            
            if (!myRightAlternateWasDown) {
                // right alt pressed
                
                key.Code = sf::Keyboard::RAlt;
                myRequester->KeyDown(key);
            }
        }
        
        // Only left Alternate is down ?
        if (alternate == NSLeftAlternateKeyMask) {
            
            leftAlternateIsDown = YES;
            
            if (myRightAlternateWasDown) {
                // right alt released
                rightAlternateIsDown = NO;
                
                key.Code = sf::Keyboard::RAlt;
                myRequester->KeyUp(key);
            }
            
            if (!myLeftAlternateWasDown) {
                // left alt pressed
                
                key.Code = sf::Keyboard::LAlt;
                myRequester->KeyDown(key);
            }
        }
        
        // Or are they both down ?
        if (alternate == (NSRightAlternateKeyMask | NSLeftAlternateKeyMask)) {
            
            rightAlternateIsDown = YES;
            leftAlternateIsDown = YES;
            
            if (!myRightAlternateWasDown) {
                // right alt pressed
                
                key.Code = sf::Keyboard::RAlt;
                myRequester->KeyDown(key);
            }
            
            if (!myLeftAlternateWasDown) {
                // left alt pressed
                
                key.Code = sf::Keyboard::LAlt;
                myRequester->KeyDown(key);
            }
        }
    } else { // No Alternate key down.
        
        rightAlternateIsDown = NO;
        leftAlternateIsDown  = NO;
        
        if (myRightAlternateWasDown) {
            // right alt released
            
            key.Code = sf::Keyboard::RAlt;
            myRequester->KeyUp(key);
        }
        
        if (myLeftAlternateWasDown) {
            // left alt released
            
            key.Code = sf::Keyboard::LAlt;
            myRequester->KeyUp(key);
        }
    }
    
    // Control keys.
    if (modifiers & NSControlKeyMask) {
        // Currently only the left control key will be used in SFML (see note above).
        
        controlIsDown = YES;
        
        if (!myControlWasDown) {
            // ctrl pressed
            
            key.Code = sf::Keyboard::LControl;
            myRequester->KeyDown(key);
        }
    } else { // No control key down.
        controlIsDown = NO;
        
        if (myControlWasDown) {
            // ctrl released
            
            key.Code = sf::Keyboard::LControl;
            myRequester->KeyUp(key);
        }
    }
    
    // Update the state
    myRightShiftWasDown     = rightShiftIsDown;
    myLeftShiftWasDown      = leftShiftIsDown;
    myRightCommandWasDown   = rightCommandIsDown;
    myLeftCommandWasDown    = leftCommandIsDown;
    myRightAlternateWasDown = rightAlternateIsDown;
    myLeftAlternateWasDown  = leftAlternateIsDown;
    myControlWasDown        = controlIsDown;
}


////////////////////////////////////////////////////////
-(void)initModifiersState
{
    // Set default value to NO.
    myRightShiftWasDown       = NO;
    myLeftShiftWasDown        = NO;
    myRightCommandWasDown     = NO;
    myLeftCommandWasDown      = NO;
    myRightAlternateWasDown   = NO;
    myLeftAlternateWasDown    = NO;
    myControlWasDown          = NO;
    
    NSUInteger modifiers = [[NSApp currentEvent] modifierFlags];
    modifiers = EraseMaskFromData(modifiers, 0x100); // We erase something useless that might be present.
    
    // Shift keys.
    if (modifiers & NSShiftKeyMask) { // At least one shift key is down.
        // Clean up modifiers to keep only 'shift' bits.
        NSUInteger shift = KeepOnlyMaskFromData(modifiers, NSRightShiftKeyMask | NSLeftShiftKeyMask);
        
        // Only right shift is down ?
        if (shift == NSRightShiftKeyMask) {
            
            myRightShiftWasDown = YES;
        }
        
        // Only left shift is down ?
        if (shift == NSLeftShiftKeyMask) {
            
            myLeftShiftWasDown = YES;
        }
        
        // Or are they both down ?
        if (shift == (NSRightShiftKeyMask | NSLeftShiftKeyMask)) {
            
            myRightShiftWasDown = YES;
            myLeftShiftWasDown = YES;
        }
    }
    
    // Command keys.
    if (modifiers & NSCommandKeyMask) { // At least one command key is down.
        // Clean up modifiers to keep only 'Command' bits.
        NSUInteger command = KeepOnlyMaskFromData(modifiers, NSRightCommandKeyMask | NSLeftCommandKeyMask);
        
        // Only right Command is down ?
        if (command == NSRightCommandKeyMask) {
            
            myRightCommandWasDown = YES;
        }
        
        // Only left Command is down ?
        if (command == NSLeftCommandKeyMask) {
            
            myLeftCommandWasDown = YES;
        }
        
        // Or are they both down ?
        if (command == (NSRightCommandKeyMask | NSLeftCommandKeyMask)) {
            
            myRightCommandWasDown = YES;
            myLeftCommandWasDown = YES;
        }
    }
    
    // Alternate keys.
    if (modifiers & NSAlternateKeyMask) { // At least one alternate key is down.
        // Clean up modifiers to keep only 'Alternate' bits.
        NSUInteger alternate = KeepOnlyMaskFromData(modifiers, NSRightAlternateKeyMask | NSLeftAlternateKeyMask);
        
        // Only right Alternate is down ?
        if (alternate == NSRightAlternateKeyMask) {
            
            myRightAlternateWasDown = YES;
        }
        
        // Only left Alternate is down ?
        if (alternate == NSLeftAlternateKeyMask) {
            
            myLeftAlternateWasDown = YES;
        }
        
        // Or are they both down ?
        if (alternate == (NSRightAlternateKeyMask | NSLeftAlternateKeyMask)) {
            
            myRightAlternateWasDown = YES;
            myLeftAlternateWasDown = YES;
        }

    }
    
    // Control keys.
    if (modifiers & NSControlKeyMask) {
        // Currently only the left control key will be used in SFML (see note above).
        
        myControlWasDown = YES;
    }
}


////////////////////////////////////////////////////////
+(sf::Event::KeyEvent)convertNSKeyEventToSFMLEvent:(NSEvent *)anEvent
{
    sf::Event::KeyEvent key;
    
    // Modifiers.
    NSUInteger modifierFlags = [anEvent modifierFlags];
    key.Alt     = modifierFlags & NSAlternateKeyMask;
    key.Control = modifierFlags & NSControlKeyMask;
    key.Shift   = modifierFlags & NSShiftKeyMask;
    key.System  = modifierFlags & NSCommandKeyMask;
    
    // Key code.
    key.Code = sf::Keyboard::KeyCount;
    
    // First we look if the key down is from a list of caracter 
    // that depend on keyboard localization.
    NSString* string = [anEvent charactersIgnoringModifiers];
    if ([string length] > 0) {
        key.Code = sf::priv::HIDInputManager::LocalizedKeys([string characterAtIndex:0]);
    }
    
    // The key is not a localized one, so we try to find a corresponding code
    // through virtual key code.
    if (key.Code == sf::Keyboard::KeyCount) {
        key.Code = sf::priv::HIDInputManager::NonLocalizedKeys([anEvent keyCode]);
    }
    
//#ifdef SFML_DEBUG // Don't bother the final customers with annoying messages.
//    if (key.Code == sf::Keyboard::KeyCount) { // The key is unknown.
//        sf::Err() << "This is an unknow key. Virtual key code is 0x"
//                  << std::hex
//                  << [anEvent keyCode]
//                  << "."
//                  << std::endl;
//    }
//#endif
    
    return key;
}

@end


#pragma mark - C-like functions


////////////////////////////////////////////////////////
NSUInteger EraseMaskFromData(NSUInteger data, NSUInteger mask)
{
    return (data | mask) ^ mask;
}


////////////////////////////////////////////////////////
NSUInteger KeepOnlyMaskFromData(NSUInteger data, NSUInteger mask)
{
    NSUInteger negative = NSUIntegerMax ^ mask;
    return EraseMaskFromData(data, negative);
}

<|MERGE_RESOLUTION|>--- conflicted
+++ resolved
@@ -482,29 +482,19 @@
         }
     }
 
-<<<<<<< HEAD
-=======
+
     // Handle text entred event
->>>>>>> d33ecd17
     if ((myUseKeyRepeat || ![theEvent isARepeat]) && [[theEvent characters] length] > 0) {
         
         // Ignore escape key and non text keycode. (See NSEvent.h)
         // They produce a sound alert.
         unichar code = [[theEvent characters] characterAtIndex:0];
         if ([theEvent keyCode] != 0x35 && (code < 0xF700 || code > 0xF8FF)) {
-<<<<<<< HEAD
             
             // Let's see if its a valid text.
             NSText* text = [[self window] fieldEditor:YES forObject:self];
             [text interpretKeyEvents:[NSArray arrayWithObject:theEvent]];
             
-=======
-            
-            // Let's see if its a valid text.
-            NSText* text = [[self window] fieldEditor:YES forObject:self];
-            [text interpretKeyEvents:[NSArray arrayWithObject:theEvent]];
-            
->>>>>>> d33ecd17
             NSString* string = [text string];
             if ([string length] > 0) {
                 // It's a valid TextEntered event.
